--- conflicted
+++ resolved
@@ -90,12 +90,8 @@
     arg.add_argument('--diagnose',
                      action="store_true",
                      help="""
-<<<<<<< HEAD
-                     Attempts to localize failure within a proof (requires --correlation_id).
-=======
                      Attempts to localize failure within a proof (if no --correlation_id,
                      runs on all executions within the interval). 
->>>>>>> 59ccc5db
                      """
                     )
 
